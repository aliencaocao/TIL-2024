# DSTA BrainHack TIL-AI 2024

## Team 12000SGDPLUSHIE

## Introduction
TIL-AI 2024 has 3 tasks: Automatic Speech Recognition (ASR), Natural Language Processing (NLP) and Visual Language Modeling (VLM).

ASR task is to convert radio-distorted and noisy audio into text. NLP task is to convert text into structured data for controlling a turrent. VLM is to locate a flying object in an image based on its description. The three tasks chains up in Finals to drive a DJI Robomaster's turrent in an simulated environment.

## Team Members (in alphabetical order)
* [Billy Cao](https://github.com/aliencaocao) (L): NLP/VLM
* [Ho Wing Yip](https://github.com/HoWingYip): VLM
* [Huang Qirui](https://github.com/hqrui): ASR
* [Marcus Wee](https://github.com/Marcushadow): ASR
* [Ooi Xuan Shan](https://github.com/ooixs): VLM

## Achievements
* 3rd overall in Qualifiers
* 2nd in Semi-finals
* 7th in Finals

Unfortunately our model may have overfitted to leaderboard hidden test set in Finals, resulting in a lower ranking.

## Final evaluation results on leaderboard
| Task | Model                                                 | Accuracy Score     |
|------|-------------------------------------------------------|--------------------|
| ASR  | Whisper Medium                                        | 0.9956923723471317 |
| NLP  | gorilla-openfunctions-v2                              | 0.99933333         |
| VLM  | YOLOv6-L6 + RealESRGAN-x4v3 + SigLIP-large-patch16-384 | 0.913              |

We do not report speed score here as it is not optimal in leaderboard submission since we employed hardware-specific optimizations. More details will be below.

## ASR
### Data Augmentation

We tried introducing noise to the dataset, and train on the DSTA set with noise combined with that without noise. However, the model trained on denoised data was not performing very well, with an unexpected noticeable dip in accuracy. Hence, we scraped the idea of training on denoised data.

For ASR data augmentations, we decided to use the `audiomentations` library. We do note that the `torch-audiomentations` is also an alternative that better utilises the GPU. Nonetheless, the `audiomentations` library still offered us a wider variety of augmentations, allowing us to train our ASR models to be more robust to different types of noise.

Below is a set of augmentations that worked well for us initially:

```python
augment = Compose([
    HighShelfFilter(max_gain_db=6.0, p=0.3),
    LowShelfFilter(max_gain_db=6.0, p=0.3),
    TimeStretch(min_rate=0.9, max_rate=1.1, p=0.2),
    BandPassFilter(p=0.3)
])
```

#### [High Shelf Filter](https://iver56.github.io/audiomentations/waveform_transforms/high_shelf_filter/)

Attenuates or boosts the higher end of frequencies. We decided to boost the effect of higher frequencies by up to 6.0 decibels in our training data.

#### [Low Shelf Filter](https://iver56.github.io/audiomentations/waveform_transforms/low_shelf_filter/)

Attenuates or boosts the lower end of frequencies. We decided to boost the effect of lower frequencies by up to 6.0 decibels in our training data

#### [Time Stretch](https://iver56.github.io/audiomentations/waveform_transforms/time_stretch/)

Change the speed or duration of the signal without changing the pitch. We decided to limit the rate between 0.9 and 1.1 to avoid distortion of the audio clips beyond human recognition.

#### [Band Pass Filter](https://iver56.github.io/audiomentations/waveform_transforms/band_pass_filter/)

Attenuates the low and high frequencies of an audio clip, which can help to simulate radio transmission which only allows certain frequencies to be broadcasted.

"niner" is a special token that only exists in this competition's data due to the convention of radio transmission. We tried adding it as an extra token to the tokenizer. There are marginal gains but it introduced issues for faster-whisper deployment so we did not pursue.

### Model

| Model                 | Train Set                  | Leaderboard Score |
|-----------------------|----------------------------|-------------------|
| Whisper Small         | DSTA set                   | 0.9935            |
| Whisper Small         | DSTA set (Augs)            | 0.9940            |
| Whisper Small         | DSTA set + denoised        | 0.9922            |
| Whisper Small (niner) | DSTA set + denoised        | 0.9926            |
| Whisper Medium        | DSTA set (Augs)            | 0.9957            |
| Parakeet RNNT 0.6B    | DSTA set (Augs)            | 0.9687            |
| Parakeet RNNT 0.6B    | DSTA set + denoised (Augs) | 0.9893            |

Parakeet RNNT 0.6B gave a much worse leaderboard score despite a ~10x lower validation word error rate during training. Perhaps, Whisper has supreme robustness due to being trained on 680k hours of labelled data versus Parakeet's 64k hours.

More evaluation results can be found [here](asr/README.md).

### Training

Training was conducted locally on our own machines, namely 

Hyperparameters:

* Learning Rate: 1e-5
* warmup: 500 steps
* epochs: 30
* adam_beta1: 0.9
* adam_beta2: 0.98
* warmup_ratio: 0.22
* weight_decay: 1e-4

Training code can be found in [WhisperSmallAndMed.ipynb](asr/whisper-src/WhisperSmallAndMed.ipynb).


### Inference
To speed up inference using whisper models, we decided to use [`faster-whisper`](https://github.com/SYSTRAN/faster-whisper), which utilises the ctranslate2, a fast inference engine for Transformer models, to increase the inference speeds by more than 2x.

We also tried applying loudness normalisation to the audio clips before inference to increase accuracy score, and this was done using the [`pyloudnorm`](https://github.com/csteinmetz1/pyloudnorm) library. However, this loudness normalisation seemed to have no noticeable effect on our scores, but significantly slowed down model inference. This led us to conclude that our ASR models, namely whisper small and whisper medium, are already significantly robust to audio clips of varying loudness. This can also be seen in the physical competition where the raw whisper models were able to transcribe even the softess of clips in the advanced final round. 

We also tried denoising the data prior to inference as another attempt to raise our accuracy from the whisper model. However, we noticed early on that denoising the audio clips on inference was doing a disservice to the whisper model. Denoising on inference caused our accuracy to take a hit, while the performance tanked due to the time required to process every input. This is also likely due to whisper being trained on 680k audio clips and being robust to noise. It is also possible that denoising the clips, introduced audio artifacting in some clips and causing inferences to fail.

Inference code can be found in [ASRManager.py](asr/whisper-src/src/ASRManager.py).

## NLP
The task is to convert instructions on operating a turret into structured data with the following fields: heading (a 3-digit number), tool (the weapon to use), target (description of the target's color and type).

We approached the task as a function calling task common in LLM agents. We are aware of much smaller scale/faster pipelines available but decided to go the most time saving way of "whacking" a large model to solve everything so we can focus on the hard VLM task.
### Data Transformation
System prompt: `Convert the given instruction to turret into a function call to the control_turret function. Strictly ONLY one call is needed. If there are multiple instructions, use the FIRST one only.`

Function calling task require a function definition to be provided to the LLM, in JSON string and appended to the system prompt. After tuning by evaluating zero-shot on training data, ours is:
```json
{'name': 'control_turret',
'description': 'Control the turret by giving it heading, tool to use and target description',
'parameters': {'type': 'object', 'properties': {'heading':
{'type': 'string', 'description': 'Heading of target in three arabic numbers and multiples of five (005 to 360). Give None if not specified.'},
'tool': {'type': 'string', 'description': 'Tool to use or deploy. Give None if not specified.'},
'target': {'type': 'string', 'description': "Description of the target or enemy, exclude any quantifiers like 'the' or 'a'. It is a phrase that describe the appearance of the target like its color and type. Include ONLY the appearance and NOTHING else like its heading. Give None if not specified."}},
'required': ['heading', 'tool', 'target']}}
```

As sometimes the command can contain reputations and model can be confused, we did the following:
1. Check for “repeat” in text and attempt to extract information on first half, retry on full text if failed to extract all 3 fields. When retrying, omit the `Give None if not specified.` part of the prompt.
2. Any matched tool will be included in prompt so model do not choose it again as target (e.g. missiles)

To further reduce inference time, simple regex-based rules were used:
1. Regex to match 3-word sequence of heading e.g. "One One Zero"
2. Regex to match 7 known weapons in training data: `{'anti-air artillery', 'drone catcher', 'electromagnetic pulse', 'emp', 'interceptor jets', 'machine gun', 'surface-to-air missiles'}`

### Model
[Gorilla-OpenFunctions-v2](https://gorilla.cs.berkeley.edu/blogs/7_open_functions_v2.html) by UC Berkely, SOTA open-source model on [Berkeley Function-Calling Leaderboard](https://gorilla.cs.berkeley.edu/leaderboard.html), fine-tuned from LLaMA2-7B.

Using the above data transformations, the pretrained model scored 0.9978597402597402 on leaderboard.

More evaluation results can be found [here](nlp/README.md).

### Training
We then fine-tuned the model using [Unsloth](https://github.com/unslothai/unsloth). Training took 34 minutes on Colab's free T4 GPU. We used [Rank-Stabilized](https://arxiv.org/abs/2312.03732) [LoRA (Low-Rank Adaptation of Large Language Models)](https://arxiv.org/abs/2106.09685).
#### Hyperparameters:
* LoRA rank: 16
* LoRA alpha: 16
* optimizer: AdamW 8bit
* initial LR: 2e-4
* warmup: 10 steps
* LR schedule: cosine annealing decay
* effective batchsize: 8
* epoch: 1
* weight decay: 0.01

Training code can be found in [train.ipynb](nlp/src/train.ipynb).

### Inference
LLMs may seem extreme for this task for its sheer size and inference cost, but it CAN be deployed efficiently with inference costs matchihng smaller models like BERT.

We used [ExLlamaV2](https://github.com/turboderp/exllamav2) quantization and inference engine. It was chosen because it does all matrix ops in FP16 which Tesla T4 GPU in submission runtime excels at. It is also specifically optimized for consumer Nvidia GPU which is used in the Finals (RTX 4070Ti Super).

Our model was quantized to average of 5.0 bit with 6-bit head precision, using default calibration data. Anything below 5.0 bit severely reduces model performance even with custom calibration data.

We made tweaks to further reduce VRAM I/O bottlenecks to speed up inference:
* Discard logits in VRAM instead of copying back to CPU (2x+ speedup), controlled by `config.max_output_len = 1`
* restricting KV cache pool to short context length (512) and batch size (4 in qualifiers, 1 in finals), controlled by `config.max_seq_len = 512` and `config.max_batch_size = 4`

Our trained model has 0.9993333333333333 leaderboard score without any tricks / regex mentioned above, just to test fine-tuning effectiveness. In finals, we still employ those tricks.

Model peak VRAM usage: 5.7GB

Time taken to process 1 sample at bs=1: 0.36s. With bs=4, it is about 2 times faster per sample.

Inference code can be found in [NLPManager.py](nlp/src/NLPManager.py).


## VLM
This task is on using description of a flying object to locate it in an image. We tried multiple approaches:
* MM-Grounding-DINO: trained model giving 0.509 map (we got scammed)
* Co-Det: 0.61 map zero-shot but too slow to train
* OWLv2-large-ensemble: 0.629 map zero-shot BUT training on both own-implemented PyTorch code and Google’s Official JAX code lead to loss explosion
* A few that inference could not run / already very bad on training data
  * APE (RAM OOM)
  * UNINEXT
  * ONE-PEACE
  * OFA
  * GLEE-Pro
  * PolyFormer
  * HIPIE
  * LLaVA 1.6 (LLaMA-3 8B) w/ prompting
  * Phi3-vision w/ prompting

Details can be found [here](vlm/README.md)

We only document in detail the multi-stage approach that we used eventually here.
### Overview
<<<<<<< HEAD
1. YOLOv6-L6 trained on single-class detection of targets in general, using synthetic data too
2. Extract the bboxes as detected by YOLO, optionally using SAHI (Slicing Aided Hyper Inference). SAHI helped for v9e but not v6l6.
=======
1. YOLOv6l6 trained on single-class detection of targets in general
2. Extract the bboxes as detected by YOLO, optionally using SAHI (Slicing Aided Hyper Inference), helped for v9e but not v6l6
>>>>>>> 0101749c
3. Run each extracted bbox through Real-ESRGAN x4v3 model to upscale 4x
4. Feed each bbox into a SigLIP and get similarity score VS caption (1/image)
5. Choose the box with the highest similarity score for each caption

#### Note on SAHI
SAHI slices our 870x1520 image into 6 870x760 slices. Initially we hypothesised that YOLOv6, having been fine-tuned only on 870x1520 images, may have been ill-suited for inference on sliced images of the new size. As such, we fine-tuned a second YOLOv6-L6 on randomly chosen 870x760 slices of each input image. However, this did not improve performance.

YOLOv6 sliced training may be enabled by setting `self.sahi_random_crop = True` [here](vlm/train/YOLOv6/YOLOv6/yolov6/data/datasets.py#L128).

### Data Augmentation
#### YOLO
We used the following augmentations for YOLOv9e and YOLOv6-L6 training:
```python
T = [
    A.GaussNoise(var_limit=2500, p=0.5),
    A.ISONoise(p=0.5),
    A.Flip(p=0.5),
    A.Blur(p=0.1),
    A.MedianBlur(p=0.1),
    A.ToGray(p=0.1),
    A.CLAHE(p=0.1),
    A.RandomBrightnessContrast(p=0.5),
    A.RandomGamma(p=0.2),
    A.ImageCompression(quality_lower=75, p=0.5),
]
```
This is V3 of the augmentations. Evaluation of previous 2 versions can be found [here](vlm/multistage/README.md).

Note for YOLOv9e, we had to modify the [source](https://github.com/ultralytics/ultralytics/blob/c8514a6754d22a331e600ea9236340d40477b8a5/ultralytics/data/augment.py#L928) of Ultralytics directly to modify its augmentations.

Augmentations for YOLOv6 are defined [here](vlm/train/YOLOv6/YOLOv6/yolov6/data/datasets.py#L116).

#### SigLIP
We used the following augmentations for SigLIP training:
```python
T = [
    A.Resize(image_size, image_size, interpolation=cv2.INTER_LANCZOS4),
    A.GaussNoise(var_limit=(500, 5000), p=1.0, per_channel=True),
    A.ISONoise(p=1.0, color_shift=(0.02, 0.07)),
    A.MultiplicativeNoise(p=1.0),
    A.AdvancedBlur(blur_limit=(3, 11), p=0.3),
    A.Flip(p=0.5),
    A.RandomRotate90(p=0.5),
    A.CLAHE(p=0.2),
    A.RandomBrightnessContrast(brightness_limit=0.2, contrast_limit=0.5, p=0.5),
    A.RandomGamma(p=0.2),
    A.Perspective(p=0.5),
    A.ImageCompression(quality_range=(25, 75), p=0.8),
    A.Normalize(mean=mean, std=std),
    ToTensorV2()
]
```
This is V2 of the augmentations. Evaluation of V1 can be found [here](vlm/multistage/README.md).

### Synthetic Data
We generated synthetic data for VLM task by cropping and pasting flying objects from online onto random images, and resizing them and add augmentations.

Our synthetic data consists of 2338 images, 9214 bboxes, 69 unique objects.

Code for generating the dataset can be found [here](vlm/create_and_augment_new_data.ipynb)

Sample:

![img_1.png](img_1.png)


### Models
#### Object Detectors
We initially used [YOLOv9e](https://docs.ultralytics.com/models/yolov9/) for qualifiers, then switched to [YOLOv6l6](https://github.com/meituan/YOLOv6) as we find it perform better both on our synthetic data and leaderboard, while being 3x faster to train and 2x faster to infer. It also converges with 2x less epoch (~30 VS ~70 on V9e).

Best leaderboard score for YOLOv9e is 0.905 with SAHI and TTA (slow). Best leaderboard score for YOLOv6l6 is 0.911 for single-model, 0.913 for 2x YOLOv6l6 WBF, but both without SAHI/TTA. In finals, we used single model in favour of speed.

#### Upscalers
We used [Real-ESRGAN](https://github.com/xinntao/Real-ESRGAN) x4v3 for upscaling. It is a very lightweight model at 6.2MB. While larger models like RealESRNet_x4plus are better, they are too slow to run inference, since the model cannot be batched without padding (which severely hurts its quality). In local evaluations, the lightweight version performed just as well.

Effect of upscaling:

![img.png](img.png)

More evaluation results and analysis on different models can be found [here](vlm/multistage/README.md).

### Training
#### YOLOv9e
* YOLOv9e trained on 640px input size with augmentations
* Inferencing at 1600px improves score despite model trained at 640px
* Continued training for ~10 epoches on 1600px improves further

YOLOv9e training code can be found in [train.ipynb](vlm/multistage/yolov8/train.ipynb)

#### YOLOv6-L6

To launch YOLOv6-L6 training, run the following:
```sh
cd vlm/multistage/YOLOv6
CUDA_VISIBLE_DEVICES=0,1,2,3,4 python -m torch.distributed.launch \
    --nproc_per_node 5 \
    --master_port 27322 \
    tools/train.py \
    --batch-size 52 \
    --bs_per_gpu 16 \
    --conf-file configs/yolov6l6_finetune.py \
    --data-path data/dataset.yaml \
    --specific-shape \
    --height 870 \
    --width 1520 \
    --epochs 200 \
    --eval-final-only \
    --save_ckpt_on_last_n_epoch 200 \
    --output-dir runs/train \
    --name bs52_effbs64_dsta+xs_expanded \
    --device 0,1,2,3,4 \
    --workers 32 \
    --check-images \
    --check-labels
```

#### SigLIP

SigLIP training code can be found in [HF_train.py](vlm/multistage/siglip/HF_train.py)

SigLIP training logs on Weights & Biases: https://wandb.ai/aliencaocao/TIL2024-SigLIP

Semi-finals submission model is https://wandb.ai/aliencaocao/TIL2024-SigLIP/runs/3c00nigo which is resumed from https://wandb.ai/aliencaocao/TIL2024-SigLIP/runs/os657bxe

Finals submission model is https://wandb.ai/aliencaocao/TIL2024-SigLIP/runs/ffkw9nka


### Inference
#### YOLOv9e
* Test-time Augmentation improves score at cost of inference speed
* SAHI (Slicing Aided Hyper Inference) improves significantly at large cost of speed: (0.896 → 0.905)

#### Slicing Aided Hyper Inference (SAHI)
We modified the original [SAHI](https://github.com/obss/sahi) to:
1. Add support for batched inference on slices to greatly speedup inference
2. Add support for TensorRT for Ultralytics-based/originally YOLOv8 models (exported using Ultralytics)
3. Add support for YOLOv6 (requires yolov6 repo on sys.path)

Our modified fork is [here](https://github.com/aliencaocao/sahi).

#### YOLOv6l6

#### Real-ESRGAN-x4v3

#### SigLIP

Time taken to process 1 sample at bs=1: 0.15s. Without TensorRT acceleration, it takes 1.8s.<|MERGE_RESOLUTION|>--- conflicted
+++ resolved
@@ -196,13 +196,8 @@
 
 We only document in detail the multi-stage approach that we used eventually here.
 ### Overview
-<<<<<<< HEAD
 1. YOLOv6-L6 trained on single-class detection of targets in general, using synthetic data too
 2. Extract the bboxes as detected by YOLO, optionally using SAHI (Slicing Aided Hyper Inference). SAHI helped for v9e but not v6l6.
-=======
-1. YOLOv6l6 trained on single-class detection of targets in general
-2. Extract the bboxes as detected by YOLO, optionally using SAHI (Slicing Aided Hyper Inference), helped for v9e but not v6l6
->>>>>>> 0101749c
 3. Run each extracted bbox through Real-ESRGAN x4v3 model to upscale 4x
 4. Feed each bbox into a SigLIP and get similarity score VS caption (1/image)
 5. Choose the box with the highest similarity score for each caption
