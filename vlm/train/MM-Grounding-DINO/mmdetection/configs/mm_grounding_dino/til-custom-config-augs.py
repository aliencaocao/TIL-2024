_base_ = 'grounding_dino_swin-l_pretrain_all.py'

load_from = 'https://download.openmmlab.com/mmdetection/v3.0/mm_grounding_dino/grounding_dino_swin-l_pretrain_all/grounding_dino_swin-l_pretrain_all-56d69e78.pth'

data_root = 'data/til/'

custom_imports = dict(imports=['mmdet.datasets.transforms.gaussian_noise'], allow_failed_imports=False)

train_pipeline = [
    dict(type='GaussianNoise', prob=0.5, min_mag=0., max_mag=50.),
    dict(type='RandomFlip', direction=['horizontal', 'vertical'], prob=[0.5, 0.5]),
    dict(
        type='RandomAffine',
        max_rotate_degree=15,
        max_translate_ratio=0.1,
        scaling_ratio_range=(0.8, 1.2),
        max_shear_degree=15,
    ),
    dict(type='Brightness', prob=0.3, min_mag=0.75, max_mag=1.25),
    dict(type='Contrast', prob=0.3, min_mag=0.75, max_mag=1.25),
    dict(type='RandomChoice', prob=[0.5, 0.25, 0.25], transforms=[
        # choose between no transform, MixUp, and Mosaic
        [],
        [dict(
            type='MixUp',
            img_scale=(870, 1520),
            ratio_range=(0.5, 1.5),
            flip_ratio=0.5,
            pad_val=114,
            max_iters=15,
        )],
        [dict(
            type='Mosaic',
            img_scale=(870, 1520),
            center_ratio_range=(0.5, 1.5),
            pad_val=114,
        )],
    ]),
    dict(
        type='RandomChoice',
        transforms=[
            [
                dict(
                    type='RandomChoiceResize',
                    scales=[(480, 1333), (512, 1333), (544, 1333), (576, 1333),
                            (608, 1333), (640, 1333), (672, 1333), (704, 1333),
                            (736, 1333), (768, 1333), (800, 1333)],
                    keep_ratio=True)
            ],
            [
                dict(
                    type='RandomChoiceResize',
                    # The radio of all image in train dataset < 7
                    # follow the original implement
                    scales=[(400, 4200), (500, 4200), (600, 4200)],
                    keep_ratio=True),
                dict(
                    type='RandomCrop',
                    crop_type='absolute_range',
                    crop_size=(384, 600),
                    allow_negative_crop=True),
                dict(
                    type='RandomChoiceResize',
                    scales=[(480, 1333), (512, 1333), (544, 1333), (576, 1333),
                            (608, 1333), (640, 1333), (672, 1333), (704, 1333),
                            (736, 1333), (768, 1333), (800, 1333)],
                    keep_ratio=True)
            ]
        ]),
    dict(type='FilterAnnotations', min_gt_bbox_wh=(1e-2, 1e-2)),
    dict(
        type='RandomSamplingNegPos',
        tokenizer_name=_base_.lang_model_name,
        num_sample_negative=85,
        max_tokens=256),
    dict(
        type='PackDetInputs',
        meta_keys=('img_id', 'img_path', 'ori_shape', 'img_shape',
                   'scale_factor', 'flip', 'flip_direction', 'text',
                   'custom_entities', 'tokens_positive', 'dataset_mode'))
]

train_dataloader = dict(
    batch_size=2,
    num_workers=32,
    persistent_workers=True,
    
    # overwrite CustomSampleSizeSampler that expects to be sampling from 13 datasets
    sampler=dict(
        _delete_=True,
        type='InfiniteSampler',
        shuffle=True,
    ),
    
    dataset=dict(
        _delete_=True,

        type='MultiImageMixDataset',
        dataset=dict(
            type='ODVGDataset',
            data_root=data_root,
            ann_file='annotations_train.jsonl',
            label_map_file=None,
            data_prefix=dict(img='train/'),
            pipeline=[
                dict(type='LoadImageFromFile', backend_args=backend_args),
<<<<<<< HEAD
                dict(type='LoadAnnotations', with_bbox=True),
=======
                dict(type='LoadAnnotations', with_bbox=True)
>>>>>>> f7204959
            ],
            return_classes=True,
        ),
        pipeline=train_pipeline,
    )
)

test_pipeline = [
    dict(
        type='LoadImageFromFile', backend_args=None,
        imdecode_backend='pillow'),
    dict(
        type='FixScaleResize',
        scale=(800, 1333),
        keep_ratio=True,
        backend='pillow'),
    dict(type='LoadTextAnnotations'),
    dict(
        type='PackDetInputs',
        meta_keys=('img_id', 'img_path', 'ori_shape', 'img_shape',
                   'scale_factor', 'text', 'custom_entities',
                   'tokens_positive'))
]

val_dataloader = dict(
    batch_size=1,
    num_workers=32,
    persistent_workers=False,
    
    dataset=dict(
        type='ODVGDataset',
        data_root=data_root,
        ann_file='annotations_val.jsonl',
        data_prefix=dict(img='val/'),
        pipeline=test_pipeline,
        return_classes=True,
    )
)
test_dataloader = val_dataloader

val_evaluator = dict(
    _delete_=True,
    type='DumpODVGResults',
    outfile_path=data_root + 'out.json',
    img_prefix=data_root + 'val/',
    score_thr=0.4,
    nms_thr=0.5,
)
test_evaluator = val_evaluator

optim_wrapper = dict(
    type='AmpOptimWrapper',
    dtype='float16',
    optimizer=dict(
        lr=1e-4,
    ),
)

max_iter = 20000
train_cfg = dict(
    _delete_=True,
    type='IterBasedTrainLoop',
    max_iters=max_iter,
    val_interval=1000,
)

param_scheduler = [
    dict(type='LinearLR', start_factor=0.1, by_epoch=False, begin=0, end=500),
    dict(
        type='MultiStepLR',
        begin=0,
        end=max_iter,
        by_epoch=False,
        milestones=[5000],
        gamma=0.1)
]

default_hooks = dict(
    checkpoint=dict(by_epoch=False, interval=1000, max_keep_ckpts=100))
log_processor = dict(by_epoch=False)<|MERGE_RESOLUTION|>--- conflicted
+++ resolved
@@ -103,12 +103,8 @@
             label_map_file=None,
             data_prefix=dict(img='train/'),
             pipeline=[
-                dict(type='LoadImageFromFile', backend_args=backend_args),
-<<<<<<< HEAD
+                dict(type='LoadImageFromFile', backend_args=None),
                 dict(type='LoadAnnotations', with_bbox=True),
-=======
-                dict(type='LoadAnnotations', with_bbox=True)
->>>>>>> f7204959
             ],
             return_classes=True,
         ),
